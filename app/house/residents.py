--- conflicted
+++ resolved
@@ -34,21 +34,19 @@
         return self.db_instance.password
 
     @property
-<<<<<<< HEAD
     def username(self):
         return self.db_instance.username
 
     @property
     def email(self):
         return self.db_instance.email
-=======
+
     def avatar_path(self):
         return self.db_instance.avatar_path
 
     @avatar_path.setter
     def avatar_path(self, new_avatar_path):
         self.db_instance.avatar_path = new_avatar_path
->>>>>>> bfeeb97e
 
     @classmethod
     def create_with_id(cls, id):
