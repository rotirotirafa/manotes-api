--- conflicted
+++ resolved
@@ -1,10 +1,6 @@
 from tests import base
 from app import exceptions
-<<<<<<< HEAD
-from app.house import residents
-=======
 from app.house import residents, services
->>>>>>> 87c78014
 
 
 class UserTest(base.TestCase):
@@ -114,7 +110,6 @@
             'color': '#FFFFFF'
         }
         user.update_a_note(id=1, note_json=note_json)
-<<<<<<< HEAD
         self.assertTrue(note_service_note.create_for_user.called)
 
     @base.TestCase.mock.patch('app.house.services.NoteService')
@@ -137,17 +132,10 @@
     def test_delete_a_note_should_call_note_service_create_for_user(self, note_service_note):
         note_mock = self.mock.MagicMock()
         note_service_note.create_for_user.return_value = note_mock
-=======
-        self.assertTrue(note_service_mock.update_by_id.called)
-
-    @base.TestCase.mock.patch('app.house.services.NoteService')
-    def test_delete_a_note(self, note_service_note):
->>>>>>> 87c78014
         db_instance = self.mock.MagicMock()
         db_instance.id = 1
         user = residents.User(db_instance=db_instance)
         user.delete_a_note(id=1)
-<<<<<<< HEAD
         self.assertTrue(note_service_note.create_for_user)
 
     @base.TestCase.mock.patch('app.house.services.NoteService')
@@ -158,7 +146,4 @@
         db_instance.id = 1
         user = residents.User(db_instance=db_instance)
         user.delete_a_note(id=1)
-        self.assertTrue(note_mock.delete.called)
-=======
-        self.assertTrue(note_service_note.delete.called)
->>>>>>> 87c78014
+        self.assertTrue(note_mock.delete.called)